/**
 * Base class for all screen views in the classical mechanics simulations.
 * Provides common functionality including time controls and reset button.
 *
 * This abstract class follows the Template Method pattern and provides:
 * - Time control UI (play/pause, speed control, manual stepping)
 * - Common measurement tools (stopwatch, measuring tape, protractor)
 * - Grid visualization
 * - Vector visualization controls
 * - Configurable graph system
 * - Preset management infrastructure
 * - Accessibility features (keyboard shortcuts, screen reader support)
 *
 * Subclasses must implement:
 * - createInfoDialogContent() - simulation-specific information dialog
 * - createScreenSummaryContent() - accessibility description
 *
 * @author Martin Veillette (PhET Interactive Simulations)
 */

import { ScreenView, type ScreenViewOptions, ScreenSummaryContent } from "scenerystack/sim";
import {
  TimeControlNode,
  ResetAllButton,
  Stopwatch,
  StopwatchNode,
  ProtractorNode,
  MeasuringTapeNode,
  InfoButton,
  NumberControl,
  PhetFont,
} from "scenerystack/scenery-phet";
import { KeyboardListener, Node, HBox, VBox, Text } from "scenerystack/scenery";
import {
  BooleanProperty,
  EnumerationProperty,
  DerivedProperty,
  Property,
  TReadOnlyProperty,
} from "scenerystack/axon";
import { TimeSpeed } from "scenerystack/scenery-phet";
import { Bounds2, Vector2, Range } from "scenerystack/dot";
import { Dialog } from "scenerystack/sim";
import type { DialogOptions } from "scenerystack/sim";
import { Panel, ComboBox } from "scenerystack/sun";
import ClassicalMechanicsColors from "../../ClassicalMechanicsColors.ts";
import ClassicalMechanicsPreferences from "../../ClassicalMechanicsPreferences.js";
import { StringManager } from "../../i18n/StringManager.js";
import SimulationAnnouncer from "../util/SimulationAnnouncer.js";
import { ModelViewTransform2 } from "scenerystack/phetcommon";
import { SceneGridNode } from "./SceneGridNode.js";
import ConfigurableGraph from "./graph/ConfigurableGraph.ts";
import type { PlottableProperty } from "./graph/PlottableProperty.ts";
import { Preset } from "../model/Preset.js";
import { VectorControlPanel } from "./VectorControlPanel.js";
import { ToolsControlPanel, type ToolsControlPanelOptions } from "./ToolsControlPanel.js";
import {
  FONT_SIZE_BODY_TEXT,
  FONT_SIZE_SECONDARY_LABEL,
} from "./FontSizeConstants.js";
import {
  SPACING_SMALL,
  SPACING_MEDIUM,
  PANEL_MARGIN_X,
  PANEL_MARGIN_Y,
} from "./UILayoutConstants.js";
<<<<<<< HEAD
import classicalMechanics from "../../ClassicalMechanicsNamespace.js";
=======
import {
  GRAPH_LEFT_MARGIN,
  GRAPH_TO_VECTOR_PANEL_SPACING,
} from "./DialogAndPanelConstants.js";
>>>>>>> f643be1d

/**
 * Interface that all models must implement to work with BaseScreenView
 */
export type TimeControllableModel = {
  isPlayingProperty: BooleanProperty;
  timeSpeedProperty: EnumerationProperty<TimeSpeed>;
  reset(): void;
  step(dt: number, forceStep?: boolean): void;
}

/**
 * Self options for BaseScreenView - options specific to this class.
 * These control the initial visibility state of vector visualizations.
 */
type SelfOptions = {
  /** Initial visibility of velocity vectors */
  showVelocity?: boolean;
  /** Initial visibility of force vectors */
  showForce?: boolean;
  /** Initial visibility of acceleration vectors */
  showAcceleration?: boolean;
};

/**
 * Options for BaseScreenView constructor.
 * Combines self options with parent ScreenViewOptions.
 */
export type BaseScreenViewOptions = SelfOptions & ScreenViewOptions;

/**
 * Type definition for control panel parameters.
 * Used to configure NumberControl instances with standard styling.
 */
export type ControlPanelParameter = {
  labelProperty: TReadOnlyProperty<string>;
  property: Property<number>;
  range: Range;
  delta: number;
  decimalPlaces: number;
  units: string;
  thumbFill?: TReadOnlyProperty<import("scenerystack/scenery").Color>;
};

export abstract class BaseScreenView<
  T extends TimeControllableModel,
> extends ScreenView {
  protected readonly model: T;

  // Store the playing state before auto-pause so we can restore it
  private wasPlayingBeforeHidden: boolean = false;

  // Grid visualization (available to all screens)
  protected showGridProperty: BooleanProperty | null = null;
  protected sceneGridNode: SceneGridNode | null = null;

  // Measurement tools (available to all screens)
  protected showDistanceToolProperty: BooleanProperty = new BooleanProperty(
    false,
  );
  protected showProtractorProperty: BooleanProperty = new BooleanProperty(
    false,
  );
  protected showStopwatchProperty: BooleanProperty = new BooleanProperty(false);
  protected measuringTapeNode: MeasuringTapeNode | null = null;
  protected protractorNode: Node | null = null;
  protected stopwatch: Stopwatch | null = null;
  protected stopwatchNode: StopwatchNode | null = null;

  // Vector visualization properties (available to all screens)
  protected showVelocityProperty: BooleanProperty;
  protected showForceProperty: BooleanProperty;
  protected showAccelerationProperty: BooleanProperty;

  // Graph component (available to all screens)
  protected configurableGraph: ConfigurableGraph | null = null;

  // Model-view transform (available to all screens)
  protected modelViewTransform: ModelViewTransform2 | null = null;

  // Info dialog
  private infoDialog: Dialog | null = null;

  // Preset management (available to all screens)
  protected presetProperty: Property<Preset | "Custom"> | null = null;
  protected presets: Preset[] = [];
  protected isApplyingPreset: boolean = false;

  // Control panels (available to all screens)
  protected controlPanel: Node | null = null;
  protected vectorPanel: Node | null = null;
  protected toolsPanel: Node | null = null;

  protected constructor(model: T, options?: BaseScreenViewOptions) {
    super(options);
    this.model = model;

    // Initialize vector visualization properties with provided initial values
    this.showVelocityProperty = new BooleanProperty(options?.showVelocity ?? false);
    this.showForceProperty = new BooleanProperty(options?.showForce ?? false);
    this.showAccelerationProperty = new BooleanProperty(options?.showAcceleration ?? false);

    // Set up Page Visibility API to handle tab switching
    this.setupPageVisibilityListener();

    // Set up accessibility listeners for state changes
    this.setupAccessibilityListeners();
  }

  /**
   * Setup measurement tools (distance, protractor, stopwatch).
   * Call this after modelViewTransform is created.
   * @param modelViewTransform - Transform between model and view coordinates
   * @param protractorPosition - Optional position for the protractor (defaults to upper right)
   * @param includeProtractor - Whether to include the protractor tool (defaults to true)
   */
  protected setupMeasurementTools(
    modelViewTransform: ModelViewTransform2,
    protractorPosition?: Vector2,
    includeProtractor = true,
  ): void {
    // Measuring tape tool (SceneryStack component)
    const unitsProperty = new Property({
      name: "m",
      multiplier: 1,
    });

    // tool checkbox visibility properties
    this.showDistanceToolProperty = new BooleanProperty(false);
    this.showProtractorProperty = new BooleanProperty(false);
    this.showStopwatchProperty = new BooleanProperty(false);



    // Position measuring tape near the toolbox at bottom left
    const baseLocation = new Vector2(this.layoutBounds.minX + 300, this.layoutBounds.maxY -20);
    const basePositionProperty = new Property( modelViewTransform.viewToModelPosition( baseLocation));
    const tipPositionProperty = new Property( basePositionProperty.value.plus(new Vector2(1,0)));

    // Convert drag bounds from view to model coordinates
    const modelDragBounds = new Bounds2(
      modelViewTransform.viewToModelX(this.layoutBounds.minX),
      modelViewTransform.viewToModelY(this.layoutBounds.minY),
      modelViewTransform.viewToModelX(this.layoutBounds.maxX),
      modelViewTransform.viewToModelY(this.layoutBounds.maxY)
    );

    this.measuringTapeNode = new MeasuringTapeNode(unitsProperty, {
      basePositionProperty: basePositionProperty,
      tipPositionProperty: tipPositionProperty,
      modelViewTransform: modelViewTransform,
      dragBounds: modelDragBounds,
      textColor: ClassicalMechanicsColors.measuringTapeTextColorProperty,
      textBackgroundColor: ClassicalMechanicsColors.measuringTapeTextBackgroundColorProperty,
      significantFigures: 2,
      visibleProperty: this.showDistanceToolProperty,
    });
    this.addChild(this.measuringTapeNode);

    // Protractor tool (SceneryStack component) - only for pendulum screens
    if (includeProtractor) {
      this.protractorNode = new ProtractorNode({
        rotatable: true,
        angle: 0,
        visibleProperty: this.showProtractorProperty
      });

      // Position the protractor
      if (protractorPosition) {
        this.protractorNode.center = protractorPosition;
      } else {
        // Default position in upper right
        this.protractorNode.left = this.layoutBounds.maxX - 200;
        this.protractorNode.top = this.layoutBounds.minY + 150;
      }

      this.addChild(this.protractorNode);

    }

    // Stopwatch tool (SceneryStack component)
    // Position near the toolbox at bottom left
    this.stopwatch = new Stopwatch({
      position: new Vector2(
        this.layoutBounds.minX + 160,
        this.layoutBounds.maxY - 80,
      ),
      isVisible: this.showStopwatchProperty.value,
    });

    this.stopwatchNode = new StopwatchNode(this.stopwatch, {
      dragBoundsProperty: new Property(this.layoutBounds),
      visibleProperty: this.showStopwatchProperty,
    });
    this.addChild(this.stopwatchNode);

    // Bidirectional link between showStopwatchProperty and stopwatch visibility
    this.showStopwatchProperty.link((visible) => {
      this.stopwatch!.isVisibleProperty.value = visible;
    });

    this.stopwatch.isVisibleProperty.link((visible) => {
      this.stopwatchNode!.visible = visible;
    });
  }

  /**
   * Setup the scene grid with specified spacing.
   * Call this early in the subclass constructor (after modelViewTransform is created).
   * @param gridSpacing - Spacing between grid lines in model coordinates (meters)
   * @param modelViewTransform - Transform between model and view coordinates
   * @param viewBounds - Optional bounds for the grid area (defaults to layoutBounds)
   */
  protected setupGrid(
    gridSpacing: number,
    modelViewTransform: ModelViewTransform2,
    viewBounds?: Bounds2,
  ): void {
    const bounds = viewBounds ?? this.layoutBounds;
    const visualizationLabels =
      StringManager.getInstance().getVisualizationLabels();

    this.showGridProperty = new BooleanProperty(false);

    // Create scale label property for grid
    const gridScaleLabel = new Property(
      visualizationLabels.gridScaleLabelStringProperty.value.replace(
        "{{value}}",
        gridSpacing.toString(),
      ),
    );
    visualizationLabels.gridScaleLabelStringProperty.link(
      (template: string) => {
        gridScaleLabel.value = template.replace(
          "{{value}}",
          gridSpacing.toString(),
        );
      },
    );

    this.sceneGridNode = new SceneGridNode(modelViewTransform, bounds, {
      gridSpacing: gridSpacing,
      scaleLabelProperty: gridScaleLabel,
      visibleProperty: this.showGridProperty,
    });
    this.addChild(this.sceneGridNode);
  }

  /**
   * Setup the configurable graph with standard configuration.
   * Call this after creating the available properties array in the subclass constructor.
   * @param availableProperties - Array of plottable properties for the graph
   * @param defaultYAxisIndex - Index of the default property for the y-axis
   * @returns The created ConfigurableGraph instance
   */
  protected setupConfigurableGraph(
    availableProperties: PlottableProperty[],
    defaultYAxisIndex: number,
  ): ConfigurableGraph {
    // Constants for graph layout
    const GRAPH_LEFT_MARGIN = 10;
    const GRAPH_RIGHT_MARGIN = 100;
    const GRAPH_HEIGHT = 300;
    const MAX_DATA_POINTS = 2000;

    // Calculate graph width to not extend beyond the center line
    const graphWidth =
      this.layoutBounds.centerX -
      this.layoutBounds.minX -
      GRAPH_LEFT_MARGIN -
      GRAPH_RIGHT_MARGIN;

    // Time property is always the last item in availableProperties
    const timePropertyIndex = availableProperties.length - 1;

    // Create the configurable graph
    this.configurableGraph = new ConfigurableGraph(
      availableProperties,
      availableProperties[timePropertyIndex], // Time for x-axis
      availableProperties[defaultYAxisIndex], // Default property for y-axis
      graphWidth,
      GRAPH_HEIGHT,
      MAX_DATA_POINTS,
      this, // list parent for combo boxes
    );

    return this.configurableGraph;
  }

  /**
   * Position the configurable graph beneath the vector panel.
   * Call this after both the graph and vector panel have been created and added as children.
   * @param vectorPanel - The vector control panel node to position beneath
   */
  protected positionConfigurableGraph(vectorPanel: Node): void {
    if (this.configurableGraph) {
      this.configurableGraph.left = this.layoutBounds.minX + GRAPH_LEFT_MARGIN;
      this.configurableGraph.top =
        vectorPanel.bottom + GRAPH_TO_VECTOR_PANEL_SPACING;
    }
  }

  /**
   * Get the graph visibility property for use in ToolsControlPanel.
   * @returns The graph visibility property, or null if no graph exists
   */
  protected getGraphVisibilityProperty(): BooleanProperty | null {
    return this.configurableGraph ? this.configurableGraph.getGraphVisibleProperty() : null;
  }

  /**
   * Get accessibility strings from StringManager
   */
  protected getA11yStrings(): ReturnType<typeof StringManager.prototype.getAccessibilityStrings> {
    return StringManager.getInstance().getAccessibilityStrings();
  }

  /**
   * Create the content for the info dialog.
   * Subclasses must implement this to provide simulation-specific information.
   * @returns A Node containing the dialog content (typically a VBox with Text/RichText nodes)
   */
  protected abstract createInfoDialogContent(): Node;

  /**
   * Create the screen summary content for the PDOM.
   * Subclasses must implement this to provide screen-specific descriptions.
   * This content appears in the Screen Summary section for screen readers.
   * @returns A Node containing the summary description (typically a VBox with Text nodes)
   */
  protected abstract createScreenSummaryContent(): Node;

  /**
   * Sets up the screen summary content for accessibility.
   * Call this early in the subclass constructor after the screen-specific setup.
   */
  protected setupScreenSummary(): void {
    const contentNode = this.createScreenSummaryContent();
    // Wrap the Node in a ScreenSummaryContent instance
    const screenSummaryContent = new ScreenSummaryContent({});
    screenSummaryContent.addChild(contentNode);
    this.setScreenSummaryContent(screenSummaryContent);
  }

  /**
   * Sets up common UI components (time controls and reset button).
   * Call this method at the end of the subclass constructor after all other components are added.
   */
  protected setupCommonControls(): void {
    // Default time step for manual stepping (in seconds)
    const manualStepSize = 0.016; // ~1 frame at 60 FPS

    // Create derived property: stepper buttons enabled only when paused
    const stepperEnabledProperty = new DerivedProperty(
      [this.model.isPlayingProperty],
      (isPlaying) => !isPlaying,
    );

    // Time controls (play/pause and speed)
    const timeControlNode = new TimeControlNode(this.model.isPlayingProperty, {
      timeSpeedProperty: this.model.timeSpeedProperty,
      playPauseStepButtonOptions: {
        includeStepForwardButton: true,
        includeStepBackwardButton: true,
        stepForwardButtonOptions: {
          listener: () => {
            // Step forward by one frame (forced even when paused)
            this.model.step(manualStepSize, true);
            this.step(manualStepSize);
          },
          enabledProperty: stepperEnabledProperty,
          radius: 15, // Smaller than play/pause button
        },
        stepBackwardButtonOptions: {
          listener: () => {
            // Step backward by one frame (negative time step, forced even when paused)
            this.model.step(-manualStepSize, true);
            this.step(-manualStepSize);
          },
          enabledProperty: stepperEnabledProperty,
          radius: 15, // Smaller than play/pause button
        },
      },
      speedRadioButtonGroupPlacement: "left",
      speedRadioButtonGroupOptions: {
        labelOptions: {
          fill: ClassicalMechanicsColors.textColorProperty,
        },
      },
    });

    // Position time controls at bottom center
    timeControlNode.centerX = this.layoutBounds.centerX;
    timeControlNode.bottom = this.layoutBounds.maxY - 10;
    this.addChild(timeControlNode);

    // Reset button
    const resetButton = new ResetAllButton({
      listener: () => {
        this.model.reset();
        this.reset();
      },
      right: this.layoutBounds.maxX - 10,
      bottom: this.layoutBounds.maxY - 10,
    });
    this.addChild(resetButton);

    // Info button and dialog
    const infoContent = this.createInfoDialogContent();

    const dialogOptions: DialogOptions = {
      fill: ClassicalMechanicsColors.controlPanelBackgroundColorProperty,
      stroke: ClassicalMechanicsColors.controlPanelStrokeColorProperty,
      lineWidth: 2,
      xSpacing: 20,
      ySpacing: 15,
      cornerRadius: 10,
      closeButtonListener: () => {
        this.infoDialog!.hide();
      },
    };

    this.infoDialog = new Dialog(infoContent, dialogOptions);
    // Note: Dialog should NOT be added as a child - it manages its own display layer
    // this.addChild(this.infoDialog);

    const infoButton = new InfoButton({
      iconFill: ClassicalMechanicsColors.infoButtonIconColorProperty,
      scale: 0.5,
      listener: () => {
        if (this.infoDialog!.isShowingProperty.value) {
          this.infoDialog!.hide();
        } else {
          this.infoDialog!.show();
        }
      },
      right: this.layoutBounds.maxX - 60,
      bottom: this.layoutBounds.maxY - 10,
    });
    this.addChild(infoButton);

    // Add comprehensive keyboard shortcuts for accessibility
    // Using global keyboard listener so shortcuts work regardless of focus
    const a11yStrings = this.getA11yStrings();
    KeyboardListener.createGlobal(this, {
      keys: ["r", "space", "arrowLeft", "arrowRight"],
      fire: (_event, keysPressed) => {
        if (keysPressed === "r") {
          // Reset simulation with R key
          this.model.reset();
          this.reset();
          SimulationAnnouncer.announceSimulationReset(
            a11yStrings.simulationResetStringProperty.value,
          );
        } else if (keysPressed === "space") {
          // Toggle play/pause with Space key
          this.model.isPlayingProperty.value =
            !this.model.isPlayingProperty.value;
          const announcement = this.model.isPlayingProperty.value
            ? a11yStrings.simulationPlayingStringProperty.value
            : a11yStrings.simulationPausedStringProperty.value;
          SimulationAnnouncer.announceSimulationState(announcement);
        } else if (
          keysPressed === "arrowLeft" &&
          !this.model.isPlayingProperty.value
        ) {
          // Step backward with Left Arrow (only when paused)
          this.model.step(-manualStepSize, true);
          this.step(-manualStepSize);
          SimulationAnnouncer.announceSimulationState(
            a11yStrings.steppedBackwardStringProperty.value,
          );
        } else if (
          keysPressed === "arrowRight" &&
          !this.model.isPlayingProperty.value
        ) {
          // Step forward with Right Arrow (only when paused)
          this.model.step(manualStepSize, true);
          this.step(manualStepSize);
          SimulationAnnouncer.announceSimulationState(
            a11yStrings.steppedForwardStringProperty.value,
          );
        }
      },
    });
  }

  /**
   * Set up Page Visibility API to automatically pause when tab is hidden.
   * This prevents large dt jumps when user switches tabs.
   */
  private setupPageVisibilityListener(): void {
    const handleVisibilityChange = () => {
      if (document.hidden) {
        // Tab became hidden
        if (
          ClassicalMechanicsPreferences.autoPauseWhenTabHiddenProperty.value &&
          this.model.isPlayingProperty.value
        ) {
          // Store that we were playing before hiding
          this.wasPlayingBeforeHidden = true;
          // Pause the simulation
          this.model.isPlayingProperty.value = false;
        }
      } else {
        // Tab became visible
        if (
          ClassicalMechanicsPreferences.autoPauseWhenTabHiddenProperty.value &&
          this.wasPlayingBeforeHidden
        ) {
          // Restore playing state
          this.model.isPlayingProperty.value = true;
          this.wasPlayingBeforeHidden = false;
        }
      }
    };

    // Listen for visibility changes
    document.addEventListener("visibilitychange", handleVisibilityChange);
  }

  /**
   * Reset method that subclasses can override to add custom reset behavior.
   */
  public reset(): void {
    // Reset the stopwatch if it exists
    if (this.stopwatch) {
      this.stopwatch.reset();
    }

    // Reset all visualization properties to their initial values
    this.showDistanceToolProperty.reset();
    this.showProtractorProperty.reset();
    this.showStopwatchProperty.reset();

    if (this.showGridProperty) {
      this.showGridProperty.reset();
    }

    // Reset vector visualization properties
    this.showVelocityProperty.reset();
    this.showForceProperty.reset();
    this.showAccelerationProperty.reset();

    // Reset graph to initial state (visibility, size, and data) if graph exists
    if (this.configurableGraph) {
      this.configurableGraph.reset();
    }

    // Subclasses can override to add custom reset behavior
  }

  /**
   * Step method that subclasses should override to update view-specific elements.
   * @param dt - Time step in seconds (can be negative for backward stepping)
   */
  public step(dt: number): void {
    // Step the stopwatch if it exists and is running (only for forward time)
    if (this.stopwatch && dt > 0) {
      this.stopwatch.step(dt);
    }

    // Add data point to graph if it exists (only for forward time)
    if (this.configurableGraph && dt > 0) {
      this.configurableGraph.addDataPoint();
    }

    // Subclasses can override to add their own step behavior
  }

  /**
   * Set up listeners for accessibility-related state changes.
   */
  private setupAccessibilityListeners(): void {
    const a11yStrings = this.getA11yStrings();

    // Announce when play state changes
    this.model.isPlayingProperty.lazyLink((isPlaying) => {
      const announcement = isPlaying
        ? a11yStrings.simulationStartedStringProperty.value
        : a11yStrings.simulationPausedStringProperty.value;
      SimulationAnnouncer.announceSimulationState(announcement);
    });

    // Announce when speed changes
    this.model.timeSpeedProperty.lazyLink((speed) => {
      const template = a11yStrings.speedChangedStringProperty.value;
      const announcement = template.replace("{{speed}}", speed.name);
      SimulationAnnouncer.announceSimulationState(announcement);
    });
  }

  /**
   * Create a preset selector ComboBox with standard styling.
   * @param presetProperty - Property to bind the preset selection to
   * @param presets - Array of available presets
   * @returns HBox containing the preset selector
   */
  protected createPresetSelector(
    presetProperty: Property<Preset | "Custom">,
    presets: Preset[],
  ): Node {
    const stringManager = StringManager.getInstance();
    const presetLabels = stringManager.getPresetLabels();

    // Create preset selector items
    const presetItems: Array<{
      value: Preset | "Custom";
      createNode: () => Node;
      tandemName: string;
    }> = [
      // Add "Custom" option first
      {
        value: "Custom",
        createNode: () =>
          new Text(presetLabels.customStringProperty, {
            font: new PhetFont({ size: FONT_SIZE_BODY_TEXT }),
            fill: ClassicalMechanicsColors.textColorProperty,
          }),
        tandemName: "customPresetItem",
      },
      // Add all presets
      ...presets.map((preset, index) => ({
        value: preset,
        createNode: () =>
          new Text(preset.nameProperty, {
            font: new PhetFont({ size: FONT_SIZE_BODY_TEXT }),
            fill: ClassicalMechanicsColors.textColorProperty,
          }),
        tandemName: `preset${index}Item`,
      })),
    ];

    const presetSelector = new ComboBox(presetProperty, presetItems, this, {
      cornerRadius: 5,
      xMargin: 8,
      yMargin: 4,
      buttonFill: ClassicalMechanicsColors.controlPanelBackgroundColorProperty,
      buttonStroke: ClassicalMechanicsColors.controlPanelStrokeColorProperty,
      listFill: ClassicalMechanicsColors.controlPanelBackgroundColorProperty,
      listStroke: ClassicalMechanicsColors.controlPanelStrokeColorProperty,
      highlightFill: ClassicalMechanicsColors.controlPanelStrokeColorProperty,
    });

    const presetLabel = new Text(presetLabels.labelStringProperty, {
      font: new PhetFont({ size: FONT_SIZE_SECONDARY_LABEL }),
      fill: ClassicalMechanicsColors.textColorProperty,
    });

    return new HBox({
      spacing: SPACING_SMALL,
      children: [presetLabel, presetSelector],
    });
  }

  /**
   * Create a NumberControl with standard styling.
   * @param parameter - Parameter configuration object
   * @returns NumberControl instance
   */
  protected createNumberControl(parameter: ControlPanelParameter): NumberControl {
    return new NumberControl(
      parameter.labelProperty,
      parameter.property,
      parameter.range,
      {
        delta: parameter.delta,
        numberDisplayOptions: {
          decimalPlaces: parameter.decimalPlaces,
          valuePattern: `{{value}} ${parameter.units}`,
        },
        titleNodeOptions: {
          fill: ClassicalMechanicsColors.textColorProperty,
        },
        sliderOptions: parameter.thumbFill
          ? {
              thumbFill: parameter.thumbFill,
            }
          : undefined,
      },
    );
  }

  /**
   * Wrap controls in a Panel with standard styling.
   * @param children - Array of control nodes
   * @returns Panel containing the controls
   */
  protected wrapInPanel(children: Node[]): Panel {
    return new Panel(
      new VBox({
        spacing: SPACING_MEDIUM,
        align: "left",
        children: children,
      }),
      {
        xMargin: PANEL_MARGIN_X,
        yMargin: PANEL_MARGIN_Y,
        fill: ClassicalMechanicsColors.controlPanelBackgroundColorProperty,
        stroke: ClassicalMechanicsColors.controlPanelStrokeColorProperty,
        cornerRadius: 5,
      },
    );
  }

  /**
   * Setup preset management infrastructure.
   * Subclasses should call this and provide their preset configuration.
   * @param presets - Array of available presets
   * @param applyPresetCallback - Function to apply a preset to the model
   * @param detectCustomChangeProperties - Array of properties to monitor for custom changes
   */
  protected setupPresetManagement(
    presets: Preset[],
    applyPresetCallback: (preset: Preset) => void,
    detectCustomChangeProperties: Property<number>[],
  ): void {
    this.presets = presets;
    this.presetProperty = new Property<Preset | "Custom">(presets[0]);

    // Listen for preset changes to apply configuration
    this.presetProperty.link((preset) => {
      if (preset !== "Custom" && !this.isApplyingPreset) {
        applyPresetCallback(preset);
      }
    });

    // Listen to model parameter changes to detect user modifications
    const detectCustomChange = () => {
      if (!this.isApplyingPreset && this.presetProperty!.value !== "Custom") {
        this.presetProperty!.value = "Custom";
      }
    };

    detectCustomChangeProperties.forEach((property) => {
      property.lazyLink(detectCustomChange);
    });
  }

  /**
   * Setup vector and tools control panels with standard configuration.
   * Call this after the graph has been created.
   * @param includeProtractor - Whether to include protractor in tools panel
   */
  protected setupVectorAndToolsPanels(includeProtractor: boolean = true): void {
    const stringManager = StringManager.getInstance();
    const visualizationLabels = stringManager.getVisualizationLabels();
    const graphLabels = stringManager.getGraphLabels();
    const a11yStrings = this.getA11yStrings();

    // Create vector control panel
    this.vectorPanel = new VectorControlPanel({
      velocity: {
        showProperty: this.showVelocityProperty,
        labelProperty: visualizationLabels.velocityStringProperty,
        a11yStrings: {
          shown: a11yStrings.velocityVectorsShownStringProperty,
          hidden: a11yStrings.velocityVectorsHiddenStringProperty,
        },
      },
      force: {
        showProperty: this.showForceProperty,
        labelProperty: visualizationLabels.forceStringProperty,
        a11yStrings: {
          shown: a11yStrings.forceVectorsShownStringProperty,
          hidden: a11yStrings.forceVectorsHiddenStringProperty,
        },
      },
      acceleration: {
        showProperty: this.showAccelerationProperty,
        labelProperty: visualizationLabels.accelerationStringProperty,
        a11yStrings: {
          shown: a11yStrings.accelerationVectorsShownStringProperty,
          hidden: a11yStrings.accelerationVectorsHiddenStringProperty,
        },
      },
    });
    this.vectorPanel.left = this.layoutBounds.minX + 10;
    this.vectorPanel.top = this.layoutBounds.minY + 10;
    this.addChild(this.vectorPanel);

    // Create tools control panel configuration
    const toolsConfig: ToolsControlPanelOptions = {
      grid: {
        showProperty: this.showGridProperty!,
        labelProperty: visualizationLabels.showGridStringProperty,
        a11yStrings: {
          shown: a11yStrings.gridShownStringProperty,
          hidden: a11yStrings.gridHiddenStringProperty,
        },
      },
      distance: {
        showProperty: this.showDistanceToolProperty,
        labelProperty: visualizationLabels.showDistanceToolStringProperty,
        a11yStrings: {
          shown: a11yStrings.distanceToolShownStringProperty,
          hidden: a11yStrings.distanceToolHiddenStringProperty,
        },
      },
      stopwatch: {
        showProperty: this.showStopwatchProperty,
        labelProperty: visualizationLabels.showStopwatchStringProperty,
        a11yStrings: {
          shown: a11yStrings.stopwatchShownStringProperty,
          hidden: a11yStrings.stopwatchHiddenStringProperty,
        },
      },
      graph: {
        showProperty: this.getGraphVisibilityProperty()!,
        labelProperty: graphLabels.showGraphStringProperty,
        a11yStrings: {
          shown: a11yStrings.graphShownStringProperty,
          hidden: a11yStrings.graphHiddenStringProperty,
        },
      },
    };

    // Add protractor if requested
    if (includeProtractor) {
      toolsConfig.protractor = {
        showProperty: this.showProtractorProperty,
        labelProperty: visualizationLabels.showProtractorStringProperty,
        a11yStrings: {
          shown: a11yStrings.protractorShownStringProperty,
          hidden: a11yStrings.protractorHiddenStringProperty,
        },
      };
    }

    this.toolsPanel = new ToolsControlPanel(toolsConfig);
    this.toolsPanel.left = this.layoutBounds.minX + 10;
    this.toolsPanel.bottom = this.layoutBounds.maxY - 10;
    this.addChild(this.toolsPanel);
  }

  /**
   * Manage z-order of common elements to ensure correct layering.
   * Call this after all children have been added.
   * @param simulationElements - Array of simulation-specific elements (pendulum, spring, etc.)
   * @param vectorElements - Array of vector visualization nodes
   */
  protected manageZOrder(
    simulationElements: Node[],
    vectorElements: Node[],
  ): void {
    // Move grid to back if it exists
    if (this.sceneGridNode) {
      this.sceneGridNode.moveToBack();
    }

    // Move simulation elements to front (above panels)
    simulationElements.forEach((element) => element.moveToFront());

    // Move vector nodes to front (above simulation elements)
    vectorElements.forEach((element) => element.moveToFront());

    // Move configurable graph to front (below measurement tools)
    if (this.configurableGraph) {
      this.configurableGraph.moveToFront();
    }

    // Move measurement tools to the very top (highest z-order)
    if (this.measuringTapeNode) {
      this.measuringTapeNode.moveToFront();
    }
    if (this.stopwatchNode) {
      this.stopwatchNode.moveToFront();
    }
    if (this.protractorNode) {
      this.protractorNode.moveToFront();
    }
  }
}

// Register with namespace for debugging accessibility
classicalMechanics.register('BaseScreenView', BaseScreenView);<|MERGE_RESOLUTION|>--- conflicted
+++ resolved
@@ -64,14 +64,11 @@
   PANEL_MARGIN_X,
   PANEL_MARGIN_Y,
 } from "./UILayoutConstants.js";
-<<<<<<< HEAD
 import classicalMechanics from "../../ClassicalMechanicsNamespace.js";
-=======
 import {
   GRAPH_LEFT_MARGIN,
   GRAPH_TO_VECTOR_PANEL_SPACING,
 } from "./DialogAndPanelConstants.js";
->>>>>>> f643be1d
 
 /**
  * Interface that all models must implement to work with BaseScreenView
